--- conflicted
+++ resolved
@@ -11,11 +11,7 @@
             "Separator": ";\n",
             "InitialSeperatorWhenArgs>0": false
         },
-<<<<<<< HEAD
-=======
         "string": "$name = $arguments",
-        "CharVector": "$name = zeros(1, $arguments, 'char')",
->>>>>>> 898c38ae
         "ByteVector": "$name = zeros(1, $arguments, 'int8')",
         "WordVector": "$name = zeros(1, $arguments, 'int16')",
         "IntVector": "$name = zeros(1, $arguments, 'int32')",
