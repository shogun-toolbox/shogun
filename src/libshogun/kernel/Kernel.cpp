--- conflicted
+++ resolved
@@ -756,11 +756,8 @@
 		ENUM_CASE(K_MULTIQUADRIC)
 		ENUM_CASE(K_EXPONENTIAL)
 		ENUM_CASE(K_RATIONAL_QUADRATIC)
-<<<<<<< HEAD
 		ENUM_CASE(K_POWER)
-=======
 		ENUM_CASE(K_SPHERICAL)
->>>>>>> e49b4060
 	}
 
 	switch (get_feature_class())
