--- conflicted
+++ resolved
@@ -757,11 +757,8 @@
 		ENUM_CASE(K_EXPONENTIAL)
 		ENUM_CASE(K_RATIONAL_QUADRATIC)
 		ENUM_CASE(K_SPHERICAL)
-<<<<<<< HEAD
 		ENUM_CASE(K_SPLINE)
-=======
 		ENUM_CASE(K_ANOVA)
->>>>>>> 3a2e2f64
 	}
 
 	switch (get_feature_class())
