--- conflicted
+++ resolved
@@ -8,14 +8,11 @@
  */
 
 #include <shogun/regression/gp/GaussianLikelihood.h>
-<<<<<<< HEAD
 #include <shogun/modelselection/ParameterCombination.h>
 
 
-=======
 #include <shogun/base/Parameter.h>
 
->>>>>>> 3ee917a7
 using namespace shogun;
 
 CGaussianLikelihood::CGaussianLikelihood()
@@ -26,7 +23,7 @@
 void CGaussianLikelihood::init()
 {
 	m_sigma = 0.01;
-	SG_ADD(&m_sigma, "sigma", "Sigma.", MS_AVAILABLE);
+	SG_ADD(&m_sigma, "sigma", "Observation Noise.", MS_AVAILABLE);
 }
 
 CGaussianLikelihood::~CGaussianLikelihood()
@@ -45,18 +42,8 @@
 {
 	SGVector<float64_t> result(vars);
 
-<<<<<<< HEAD
 	for(int i = 0; i < result.vlen; i++)
 		result[i] += (m_sigma*m_sigma);
 
 	return result;
 }
-=======
-void CGaussianLikelihood::init()
-{
-	/* TODO register all parameters. Heiko Strathmann */
-	SG_ADD(&m_sigma, "sigma", "Width parameter of Gaussian", MS_AVAILABLE);
-
-	m_sigma = 0.01;
-}
->>>>>>> 3ee917a7
