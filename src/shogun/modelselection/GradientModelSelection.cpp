--- conflicted
+++ resolved
@@ -110,10 +110,6 @@
 	    		SG_SERROR("Parameter %s not found in combination tree.\n",
 	    				param->m_name);
 	    	}
-<<<<<<< HEAD
-
-=======
->>>>>>> c6470fb8
 	    	curr_index++;
 	    }
 	}
@@ -190,12 +186,8 @@
 
 void CGradientModelSelection::test_gradients()
 {
-<<<<<<< HEAD
 
 	float64_t delta = 0.001;
-=======
-  	float64_t delta = 0.001;
->>>>>>> c6470fb8
 	float64_t error_tol = 0.1;
 	float64_t orig_value, new_value;
 	float64_t orig_eval, new_eval;
@@ -242,11 +234,7 @@
 		    if (!parent || !m_current_combination->set_parameter(
 		    		param->m_name, new_value, parent, index))
 		    {
-<<<<<<< HEAD
 				SG_ERROR("Parameter %s not found in combination tree.\n",
-=======
-				SG_SERROR("Parameter %s not found in combination tree.\n",
->>>>>>> c6470fb8
 						param->m_name);
 		    }
 
@@ -272,11 +260,7 @@
 			if (!parent || !m_current_combination->set_parameter(
 		    		param->m_name, orig_value, parent, index))
 			{
-<<<<<<< HEAD
 				SG_ERROR("Parameter %s not found in combination tree.\n",
-=======
-				SG_SERROR("Parameter %s not found in combination tree.\n",
->>>>>>> c6470fb8
 						param->m_name);
 			}
 
@@ -347,11 +331,7 @@
 	    if (final->m_datatype.m_ctype == CT_VECTOR)
 	    {
 	    	if (!param->m_datatype.m_length_y)
-<<<<<<< HEAD
 	    		SG_ERROR("Parameter vector %s has no length\n", param->m_name);
-=======
-	    		SG_SERROR("Parameter vector %s has no length\n", param->m_name);
->>>>>>> c6470fb8
 
 	    	index_t length = *(final->m_datatype.m_length_y);
 
@@ -364,11 +344,7 @@
 	    else if (final->m_datatype.m_ctype == CT_SGVECTOR)
 	    {
 	    	if (!param->m_datatype.m_length_y)
-<<<<<<< HEAD
 	    		SG_ERROR("Parameter vector %s has no length\n", param->m_name);
-=======
-	    		SG_SERROR("Parameter vector %s has no length\n", param->m_name);
->>>>>>> c6470fb8
 
 	    	index_t length = *(final->m_datatype.m_length_y);
 
@@ -413,32 +389,20 @@
 	    if (final->m_datatype.m_ctype == CT_VECTOR)
 	    {
 	    	if (!param->m_datatype.m_length_y)
-<<<<<<< HEAD
 	    		SG_ERROR("Parameter vector %s has no length\n", param->m_name);
-=======
-	    		SG_SERROR("Parameter vector %s has no length\n", param->m_name);
->>>>>>> c6470fb8
 
 	    	index_t length = *(final->m_datatype.m_length_y);
 
 	    	for (index_t j = 0; j < length; j++)
 	    		lb[cur_index+j] = *((float64_t**)(final->m_parameter))[j];
 
-<<<<<<< HEAD
 	    	cur_index += length;
-=======
-		cur_index += length;
->>>>>>> c6470fb8
 	    }
 
 	    else if (final->m_datatype.m_ctype == CT_SGVECTOR)
 	    {
 	    	if (!param->m_datatype.m_length_y)
-<<<<<<< HEAD
 	    		SG_ERROR("Parameter vector %s has no length\n", param->m_name);
-=======
-	    		SG_SERROR("Parameter vector %s has no length\n", param->m_name);
->>>>>>> c6470fb8
 
 	    	index_t length = *(final->m_datatype.m_length_y);
 
