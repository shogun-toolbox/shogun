/*
 * This program is free software; you can redistribute it and/or modify
 * it under the terms of the GNU General Public License as published by
 * the Free Software Foundation; either version 3 of the License, or
 * (at your option) any later version.
 *
 * Copyright (c) 2012-2013 Sergey Lisitsyn
 */

#ifndef TAPKEE_SHOGUN_ADAPTER
#define TAPKEE_SHOGUN_ADAPTER

#ifdef HAVE_EIGEN3

#include <shogun/io/SGIO.h>
#include <shogun/kernel/Kernel.h>
#include <shogun/distance/Distance.h>
#include <shogun/features/DenseFeatures.h>


using namespace shogun;
namespace tapkee
{
	struct ProjectingFunction;
}

namespace shogun
{

struct ProjectingFunction
{
	ProjectingFunction(): m_tapkee_projecting_function(NULL) {};
	void clear();
	CDenseFeatures<float64_t>* operator()( CDenseFeatures<float64_t>* features);
	tapkee::ProjectingFunction* m_tapkee_projecting_function; 
};

enum TAPKEE_METHODS_FOR_SHOGUN
{
	SHOGUN_KERNEL_LOCALLY_LINEAR_EMBEDDING,
	SHOGUN_LOCALLY_LINEAR_EMBEDDING,
	SHOGUN_NEIGHBORHOOD_PRESERVING_EMBEDDING,
	SHOGUN_LOCAL_TANGENT_SPACE_ALIGNMENT,
	SHOGUN_LINEAR_LOCAL_TANGENT_SPACE_ALIGNMENT,
	SHOGUN_HESSIAN_LOCALLY_LINEAR_EMBEDDING,
	SHOGUN_DIFFUSION_MAPS,
	SHOGUN_LAPLACIAN_EIGENMAPS,
	SHOGUN_LOCALITY_PRESERVING_PROJECTIONS,
	SHOGUN_MULTIDIMENSIONAL_SCALING,
	SHOGUN_LANDMARK_MULTIDIMENSIONAL_SCALING,
	SHOGUN_ISOMAP,
	SHOGUN_LANDMARK_ISOMAP,
	SHOGUN_STOCHASTIC_PROXIMITY_EMBEDDING,
	SHOGUN_FACTOR_ANALYSIS,
<<<<<<< HEAD
        SHOGUN_KERNEL_PCA,
=======
	SHOGUN_TDISTRIBUTED_STOCHASTIC_NEIGHBOR_EMBEDDING,
>>>>>>> 3cd0318e
};

struct TAPKEE_PARAMETERS_FOR_SHOGUN
{
	TAPKEE_PARAMETERS_FOR_SHOGUN() :
		method(SHOGUN_KERNEL_LOCALLY_LINEAR_EMBEDDING),
		n_neighbors(10), n_timesteps(3),
		target_dimension(2), spe_num_updates(100),
		eigenshift(1e-9), landmark_ratio(0.5),
		gaussian_kernel_width(1.0), spe_tolerance(1e-5),
		spe_global_strategy(false), max_iteration(100),
		fa_epsilon(1e-5), sne_theta(0.5),
		sne_perplexity(30.0), kernel(NULL),
		distance(NULL), features(NULL)
	{
	}
	TAPKEE_METHODS_FOR_SHOGUN method;
	uint32_t n_neighbors;
	uint32_t n_timesteps;
	uint32_t target_dimension;
	uint32_t spe_num_updates;
	float64_t eigenshift;
	float64_t landmark_ratio;
	float64_t gaussian_kernel_width;
	float64_t spe_tolerance;
	bool spe_global_strategy;
	uint32_t max_iteration;
	float64_t fa_epsilon;
	float64_t sne_theta;
	float64_t sne_perplexity;
	CKernel* kernel;
	CDistance* distance;
	CDotFeatures* features;
};

CDenseFeatures<float64_t>* tapkee_embed(const TAPKEE_PARAMETERS_FOR_SHOGUN& parameters);
shogun::ProjectingFunction calc_projecting_function(const TAPKEE_PARAMETERS_FOR_SHOGUN& parameters);

}

#endif
#endif <|MERGE_RESOLUTION|>--- conflicted
+++ resolved
@@ -52,11 +52,8 @@
 	SHOGUN_LANDMARK_ISOMAP,
 	SHOGUN_STOCHASTIC_PROXIMITY_EMBEDDING,
 	SHOGUN_FACTOR_ANALYSIS,
-<<<<<<< HEAD
         SHOGUN_KERNEL_PCA,
-=======
 	SHOGUN_TDISTRIBUTED_STOCHASTIC_NEIGHBOR_EMBEDDING,
->>>>>>> 3cd0318e
 };
 
 struct TAPKEE_PARAMETERS_FOR_SHOGUN
