/*
 * This program is free software; you can redistribute it and/or modify
 * it under the terms of the GNU General Public License as published by
 * the Free Software Foundation; either version 3 of the License, or
 * (at your option) any later version.
 *
 * Copyright (c) 2012-2013 Sergey Lisitsyn
 */

#include <shogun/lib/tapkee/tapkee_shogun.hpp>

#ifdef HAVE_EIGEN3

#define TAPKEE_EIGEN_INCLUDE_FILE <shogun/mathematics/eigen3.h>
#ifdef HAVE_ARPACK
	#define TAPKEE_WITH_ARPACK 
#endif
#define TAPKEE_USE_LGPL_COVERTREE
#include <shogun/lib/tapkee/tapkee.hpp>
#include <shogun/lib/tapkee/callbacks/pimpl_callbacks.hpp>

using namespace shogun;

class ShogunLoggerImplementation : public tapkee::LoggerImplementation
{
	virtual void message_info(const std::string& msg)
	{
		SG_SINFO((msg+"\n").c_str())
	}
	virtual void message_warning(const std::string& msg)
	{
		SG_SWARNING((msg+"\n").c_str())
	}
	virtual void message_error(const std::string& msg)
	{
		SG_SERROR((msg+"\n").c_str())
	}
	virtual void message_debug(const std::string& msg)
	{
		SG_SDEBUG((msg+"\n").c_str())
	}
	virtual void message_benchmark(const std::string& msg)
	{
		SG_SINFO((msg+"\n").c_str())
	}
};

struct ShogunFeatureVectorCallback
{
	ShogunFeatureVectorCallback(CDotFeatures* f) : dim(0), features(f) { }
	inline tapkee::IndexType dimension() const 
	{
		if (features)
			return (dim = features->get_dim_feature_space());

		return 0;
	}
	inline void vector(int i, tapkee::DenseVector& v) const
	{
		v.setZero();
		features->add_to_dense_vec(1.0,i,v.data(),dim);
	}
	mutable int32_t dim;
	CDotFeatures* features;
};

void prepare_tapkee_parameters_set(const TAPKEE_PARAMETERS_FOR_SHOGUN& parameters, tapkee::ParametersSet& parameters_set, 	std::vector<int32_t>& indices)
{	tapkee::LoggingSingleton::instance().set_logger_impl(new ShogunLoggerImplementation);
	tapkee::LoggingSingleton::instance().enable_benchmark();
	tapkee::LoggingSingleton::instance().enable_info();

	tapkee::DimensionReductionMethod method;
#ifdef HAVE_ARPACK
	tapkee::EigenMethod eigen_method = tapkee::Arpack;
#else
	tapkee::EigenMethod eigen_method = tapkee::Dense;
#endif
	tapkee::NeighborsMethod neighbors_method = tapkee::CoverTree;
	size_t N = 0;

	switch (parameters.method) 
	{
		case SHOGUN_KERNEL_LOCALLY_LINEAR_EMBEDDING:
		case SHOGUN_LOCALLY_LINEAR_EMBEDDING:
			method = tapkee::KernelLocallyLinearEmbedding;
			N = parameters.kernel->get_num_vec_lhs();
			break;
		case SHOGUN_NEIGHBORHOOD_PRESERVING_EMBEDDING:
			method = tapkee::NeighborhoodPreservingEmbedding;
			N = parameters.kernel->get_num_vec_lhs();
			break;
		case SHOGUN_LOCAL_TANGENT_SPACE_ALIGNMENT:
			method = tapkee::KernelLocalTangentSpaceAlignment;
			N = parameters.kernel->get_num_vec_lhs();
			break;
		case SHOGUN_LINEAR_LOCAL_TANGENT_SPACE_ALIGNMENT:
			method = tapkee::LinearLocalTangentSpaceAlignment;
			N = parameters.kernel->get_num_vec_lhs();
			break;
		case SHOGUN_HESSIAN_LOCALLY_LINEAR_EMBEDDING:
			method = tapkee::HessianLocallyLinearEmbedding;
			N = parameters.kernel->get_num_vec_lhs();
			break;
		case SHOGUN_DIFFUSION_MAPS:
			method = tapkee::DiffusionMap;
			N = parameters.distance->get_num_vec_lhs();
			break;
		case SHOGUN_LAPLACIAN_EIGENMAPS:
			method = tapkee::LaplacianEigenmaps;
			N = parameters.distance->get_num_vec_lhs();
			break;
		case SHOGUN_LOCALITY_PRESERVING_PROJECTIONS:
			method = tapkee::LocalityPreservingProjections;
			N = parameters.distance->get_num_vec_lhs();
			break;
		case SHOGUN_MULTIDIMENSIONAL_SCALING:
			method = tapkee::MultidimensionalScaling;
			N = parameters.distance->get_num_vec_lhs();
			break;
		case SHOGUN_LANDMARK_MULTIDIMENSIONAL_SCALING:
			method = tapkee::LandmarkMultidimensionalScaling;
			N = parameters.distance->get_num_vec_lhs();
			break;
		case SHOGUN_ISOMAP:
			method = tapkee::Isomap;
			N = parameters.distance->get_num_vec_lhs();
			break;
		case SHOGUN_LANDMARK_ISOMAP:
			method = tapkee::LandmarkIsomap;
			N = parameters.distance->get_num_vec_lhs();
			break;
		case SHOGUN_STOCHASTIC_PROXIMITY_EMBEDDING:
			method = tapkee::StochasticProximityEmbedding;
			N = parameters.distance->get_num_vec_lhs();
			break;
		case SHOGUN_FACTOR_ANALYSIS:
			method = tapkee::FactorAnalysis;
			N = parameters.features->get_num_vectors();
			break;
<<<<<<< HEAD
                case SHOGUN_KERNEL_PCA:
                        method = tapkee::KernelPCA;
                        N = parameters.kernel->get_num_vec_lhs();
                        break;
=======
		case SHOGUN_TDISTRIBUTED_STOCHASTIC_NEIGHBOR_EMBEDDING:
			method = tapkee::tDistributedStochasticNeighborEmbedding;
			N = parameters.features->get_num_vectors();
			break;
>>>>>>> 3cd0318e
	}

	std::vector<int32_t> tmp_indices(N);
	for (size_t i=0; i<N; i++)
		tmp_indices[i] = i;
        indices = tmp_indices;
	parameters_set = 
		(tapkee::keywords::method=method,
		 tapkee::keywords::eigen_method=eigen_method,
		 tapkee::keywords::neighbors_method=neighbors_method,
		 tapkee::keywords::num_neighbors=parameters.n_neighbors,
		 tapkee::keywords::diffusion_map_timesteps = parameters.n_timesteps,
		 tapkee::keywords::target_dimension = parameters.target_dimension,
		 tapkee::keywords::spe_num_updates = parameters.spe_num_updates,
		 tapkee::keywords::nullspace_shift = parameters.eigenshift,
		 tapkee::keywords::landmark_ratio = parameters.landmark_ratio,
		 tapkee::keywords::gaussian_kernel_width = parameters.gaussian_kernel_width,
		 tapkee::keywords::spe_tolerance = parameters.spe_tolerance,
		 tapkee::keywords::spe_global_strategy = parameters.spe_global_strategy,
		 tapkee::keywords::max_iteration = parameters.max_iteration,
		 tapkee::keywords::fa_epsilon = parameters.fa_epsilon,
		 tapkee::keywords::sne_perplexity = parameters.sne_perplexity,
		 tapkee::keywords::sne_theta = parameters.sne_theta
		 );

}

CDenseFeatures<float64_t>* shogun::tapkee_embed(const shogun::TAPKEE_PARAMETERS_FOR_SHOGUN& parameters)
{
        tapkee::ParametersSet parameters_set;
        std::vector<int32_t> indices;
        pimpl_kernel_callback<CKernel> kernel_callback(parameters.kernel);
	pimpl_distance_callback<CDistance> distance_callback(parameters.distance);
	ShogunFeatureVectorCallback features_callback(parameters.features);
        prepare_tapkee_parameters_set(parameters, parameters_set, indices);
	tapkee::TapkeeOutput output = 
			tapkee::embed(indices.begin(), indices.end(),
			kernel_callback,distance_callback,features_callback,parameters_set);
	tapkee::DenseMatrix result_embedding = output.embedding;
	// destroy projecting function
	output.projection.clear();
	size_t N = indices.size();
	SGMatrix<float64_t> feature_matrix(parameters.target_dimension,N);
	// TODO avoid copying
	for (uint32_t i=0; i<N; i++) 
	{
		for (uint32_t j=0; j<parameters.target_dimension; j++) 
		{
			feature_matrix(j,i) = result_embedding(i,j);
		}
	}
	return new CDenseFeatures<float64_t>(feature_matrix);
}


void shogun::ProjectingFunction::clear()
{
	if ( m_tapkee_projecting_function )
	{
		m_tapkee_projecting_function->clear();
		m_tapkee_projecting_function = NULL;
	}
}

CDenseFeatures<float64_t>* shogun::ProjectingFunction::operator () ( CDenseFeatures<float64_t>* features)
{
	ASSERT(m_tapkee_projecting_function)
	size_t num_features = features->get_num_features();
	size_t num_vectors  = features->get_num_vectors();
	Eigen::Map<tapkee::DenseMatrix> tmp_matrix( (features->get_feature_matrix()).matrix,
	                                    num_features, num_vectors);
	tapkee::DenseVector tt = tmp_matrix.col(0);
	
	tapkee::DenseVector tmp_vec = (*m_tapkee_projecting_function)(tt); return NULL;
	size_t target_dim = tmp_vec.rows();
	float64_t* new_feature_matrix = SG_MALLOC(float64_t, target_dim*num_vectors);
	size_t i,j;
	for (j = 0;j<target_dim; ++j)
		new_feature_matrix[j] = tmp_vec(0,j);
	for (i = 1;i<num_vectors; ++i)
	{
		tmp_vec = (*m_tapkee_projecting_function)(tmp_matrix.col(i));
		for (j = 0; j<target_dim; ++j)
			new_feature_matrix[i * target_dim + j] = tmp_vec(0,j);
	}
	CDenseFeatures<float64_t>* result_features = new CDenseFeatures<float64_t>();
	result_features->set_feature_matrix(SGMatrix<float64_t>(new_feature_matrix, target_dim,num_vectors));
	return result_features;
}

shogun::ProjectingFunction shogun::calc_projecting_function(const TAPKEE_PARAMETERS_FOR_SHOGUN& parameters)
{

	tapkee::ParametersSet parameters_set;
	std::vector<int32_t> indices;
	pimpl_kernel_callback<CKernel> kernel_callback(parameters.kernel);
	pimpl_distance_callback<CDistance> distance_callback(parameters.distance);
	ShogunFeatureVectorCallback features_callback(parameters.features);
	prepare_tapkee_parameters_set(parameters, parameters_set, indices);
	tapkee::TapkeeOutput output = tapkee::embed(indices.begin(),indices.end(),
			kernel_callback,distance_callback,features_callback,parameters_set);
	shogun::ProjectingFunction res;
	res.m_tapkee_projecting_function = new tapkee::ProjectingFunction( output.projection.implementation );
	std::cout<<"in calc"<<(long long)((res.m_tapkee_projecting_function)->implementation)<<std::endl; 
	return res;
}




#endif<|MERGE_RESOLUTION|>--- conflicted
+++ resolved
@@ -137,17 +137,17 @@
 			method = tapkee::FactorAnalysis;
 			N = parameters.features->get_num_vectors();
 			break;
-<<<<<<< HEAD
+
                 case SHOGUN_KERNEL_PCA:
                         method = tapkee::KernelPCA;
                         N = parameters.kernel->get_num_vec_lhs();
                         break;
-=======
+
 		case SHOGUN_TDISTRIBUTED_STOCHASTIC_NEIGHBOR_EMBEDDING:
 			method = tapkee::tDistributedStochasticNeighborEmbedding;
 			N = parameters.features->get_num_vectors();
 			break;
->>>>>>> 3cd0318e
+
 	}
 
 	std::vector<int32_t> tmp_indices(N);
