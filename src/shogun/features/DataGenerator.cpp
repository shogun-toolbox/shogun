/*
 * This software is distributed under BSD 3-clause license (see LICENSE file).
 *
 * Authors: Heiko Strathmann, Viktor Gal, Weijie Lin, Sergey Lisitsyn, 
 *          Björn Esser, Soeren Sonnenburg, Evangelos Anagnostopoulos
 */

#include <shogun/lib/config.h>

#include <shogun/features/DataGenerator.h>
#include <shogun/mathematics/Math.h>
#include <shogun/distributions/Gaussian.h>

using namespace shogun;

CDataGenerator::CDataGenerator() : CSGObject()
{
	init();
}

CDataGenerator::~CDataGenerator()
{

}

void CDataGenerator::init()
{
}

SGMatrix<float64_t> CDataGenerator::generate_checkboard_data(int32_t num_classes,
		int32_t dim, int32_t num_points, float64_t overlap)
{
	int32_t points_per_class = num_points / num_classes;

<<<<<<< HEAD
	int32_t grid_size = (int32_t)CMath::ceil(std::sqrt((float64_t)num_classes));
=======
	int32_t grid_size = (int32_t)std::ceil(CMath::sqrt((float64_t)num_classes));
>>>>>>> 7605741e
	float64_t cell_size = (float64_t ) 1 / grid_size;
	SGVector<float64_t> grid_idx(dim);
	for (index_t i=0; i<dim; i++)
		grid_idx[i] = 0;

	SGMatrix<float64_t> points(dim+1, num_points);
	int32_t points_idx = 0;
	for (int32_t class_idx=0; class_idx<num_classes; class_idx++)
	{
		SGVector<float64_t> class_dim_centers(dim);
		for (index_t i=0; i<dim; i++)
			class_dim_centers[i] = (grid_idx[i] * cell_size + (grid_idx[i] + 1) * cell_size) / 2;

		for (index_t p=points_idx; p<points_per_class+points_idx; p++)
		{
			for (index_t i=0; i<dim; i++)
			{
				do
				{
					points(i, p) = CMath::normal_random(class_dim_centers[i], cell_size*0.5);
					if ((points(i, p)>(grid_idx[i]+1)*cell_size) ||
							(points(i, p)<grid_idx[i]*cell_size))
					{
						if (!(CMath::random(0.0, 1.0)<overlap))
							continue;
					}
					break;
				} while (true);
			}
			points(dim, p) = class_idx;
		}
		points_idx += points_per_class;
		for (index_t i=dim-1; i>=0; i--)
		{
			grid_idx[i]++;
			if (grid_idx[i]>=grid_size)
				grid_idx[i] = 0;
			else
				break;
		}
	}
	return points;
}

SGMatrix<float64_t> CDataGenerator::generate_mean_data(index_t m,
		index_t dim, float64_t mean_shift,
		SGMatrix<float64_t> target)
{
	/* evtl. allocate space */
	SGMatrix<float64_t> result=SGMatrix<float64_t>::get_allocated_matrix(
			dim, 2*m, target);

	/* fill matrix with normal data */
	for (index_t i=0; i<2*m; ++i)
	{
		for (index_t j=0; j<dim; ++j)
			result(j,i)=CMath::randn_double();

		/* mean shift for second half */
		if (i>=m)
			result(0,i)+=mean_shift;
	}

	return result;
}

SGMatrix<float64_t> CDataGenerator::generate_sym_mix_gauss(index_t m,
		float64_t d, float64_t angle, SGMatrix<float64_t> target)
{
	/* evtl. allocate space */
	SGMatrix<float64_t> result=SGMatrix<float64_t>::get_allocated_matrix(
			2, m, target);

	/* rotation matrix */
	SGMatrix<float64_t> rot=SGMatrix<float64_t>(2,2);
	rot(0, 0)=CMath::cos(angle);
	rot(0, 1)=-CMath::sin(angle);
	rot(1, 0)=CMath::sin(angle);
	rot(1, 1)=CMath::cos(angle);

	/* generate signal in each dimension which is an equal mixture of two
	 * Gaussians */
	for (index_t i=0; i<m; ++i)
	{
		result(0,i)=CMath::randn_double() + (CMath::random(0, 1) ? d : -d);
		result(1,i)=CMath::randn_double() + (CMath::random(0, 1) ? d : -d);
	}

	/* rotate result */
	if (angle)
		result=SGMatrix<float64_t>::matrix_multiply(rot, result);

	return result;
}

SGMatrix<float64_t> CDataGenerator::generate_gaussians(index_t m, index_t n, index_t dim)
{
	/* evtl. allocate space */
	SGMatrix<float64_t> result =
		SGMatrix<float64_t>::get_allocated_matrix(dim, n*m);

	float64_t grid_distance = 5.0;
	for (index_t i = 0; i < n; ++i)
	{
		SGVector<float64_t> mean(dim);
		SGMatrix<float64_t> cov = SGMatrix<float64_t>::create_identity_matrix(dim, 1.0);

		mean.zero();
		for (index_t k = 0; k < dim; ++k)
		{
			mean[k] = (i+1)*grid_distance;
			if (k % (i+1) == 0)
				mean[k] *= -1;
		}
		CGaussian* g = new CGaussian(mean, cov, DIAG);
		for (index_t j = 0; j < m; ++j)
		{
			SGVector<float64_t> v = g->sample();
			sg_memcpy((result.matrix+j*result.num_rows+i*m*dim), v.vector, dim*sizeof(float64_t));
		}

		SG_UNREF(g);
	}

	return result;
}<|MERGE_RESOLUTION|>--- conflicted
+++ resolved
@@ -31,12 +31,7 @@
 		int32_t dim, int32_t num_points, float64_t overlap)
 {
 	int32_t points_per_class = num_points / num_classes;
-
-<<<<<<< HEAD
-	int32_t grid_size = (int32_t)CMath::ceil(std::sqrt((float64_t)num_classes));
-=======
 	int32_t grid_size = (int32_t)std::ceil(CMath::sqrt((float64_t)num_classes));
->>>>>>> 7605741e
 	float64_t cell_size = (float64_t ) 1 / grid_size;
 	SGVector<float64_t> grid_idx(dim);
 	for (index_t i=0; i<dim; i++)
