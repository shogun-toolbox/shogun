--- conflicted
+++ resolved
@@ -21,11 +21,7 @@
 
 #include <sys/time.h>
 
-<<<<<<< HEAD
-#define BENCHMARK_KNN
-=======
 //#define BENCHMARK_KNN
->>>>>>> 7f37a4d4
 //#define DEBUG_KNN
 
 #ifdef BENCHMARK_KNN
@@ -76,16 +72,9 @@
 	m_use_covertree=false;
 	m_num_classes=0;
 
-<<<<<<< HEAD
 	/* use the method classify_multiply_k to experiment with different values 
 	 * of k */
 	SG_ADD(&m_k, "m_k", "Parameter k", MS_NOT_AVAILABLE);
-=======
-	/** TODO not really sure here if these two first guys should be MS_AVAILABLE or 
-	 *  MS_NOT_AVAILABLE
-	 */
-	SG_ADD(&m_k, "m_k", "Parameter k", MS_AVAILABLE);
->>>>>>> 7f37a4d4
 	SG_ADD(&m_q, "m_q", "Parameter q", MS_AVAILABLE);
 	SG_ADD(&m_use_covertree, "m_use_covertree", "Parameter use_covertree", MS_NOT_AVAILABLE);
 	SG_ADD(&m_num_classes, "m_num_classes", "Number of classes", MS_NOT_AVAILABLE);
@@ -125,17 +114,10 @@
 
 	for (int32_t i=0; i<m_train_labels.vlen; i++)
 		m_train_labels.vector[i]-=min_class;
-<<<<<<< HEAD
 
 	m_min_label=min_class;
 	m_num_classes=max_class-min_class+1;
-
-=======
-
-	m_min_label=min_class;
-	m_num_classes=max_class-min_class+1;
-
->>>>>>> 7f37a4d4
+	
 	SG_INFO( "m_num_classes: %d (%+d to %+d) num_train: %d\n", m_num_classes,
 			min_class, max_class, m_train_labels.vlen);
 
@@ -202,7 +184,6 @@
 
 			for (int32_t j=0; j<m_train_labels.vlen; j++)
 				train_lab[j]=m_train_labels.vector[j];
-<<<<<<< HEAD
 
 			//sort the distance vector for test example j to all 
 			//train examples
@@ -213,18 +194,6 @@
 			output->set_label(i, out_idx + m_min_label);
 		}
 
-=======
-
-			//sort the distance vector for test example j to all 
-			//train examples
-			CMath::qsort_index(dists, train_lab, m_train_labels.vlen);
-
-			// Get the index of the 'nearest' class
-			int32_t out_idx = choose_class(classes, train_lab);
-			output->set_label(i, out_idx + m_min_label);
-		}
-
->>>>>>> 7f37a4d4
 #ifdef BENCHMARK_KNN
 		time(finish);
 		SG_PRINT(">>>> Quick sort applied in %9.4f\n", 
@@ -233,15 +202,12 @@
 	}
 	else	// Use cover tree
 	{
-<<<<<<< HEAD
 		// m_q != 1.0 not supported with cover tree because the neighbors
 		// are not retrieved in increasing order of distance to the query
 		float64_t old_q = m_q;
 		if ( old_q != 1.0 )
 			SG_INFO("q != 1.0 not supported with cover tree, using q = 1\n");
 
-=======
->>>>>>> 7f37a4d4
 		// From the sets of features (lhs and rhs) stored in distance,
 		// build arrays of cover tree points
 		v_array< CJLCoverTreePoint > set_of_points  = 
@@ -288,7 +254,6 @@
 				printf("%d ", res[i][j].m_index);
 			}
 			printf("\n");
-<<<<<<< HEAD
 		}
 		SG_PRINT("\n");
 #endif
@@ -306,23 +271,6 @@
 		}
 
 		m_q = old_q;
-=======
-		}
-		SG_PRINT("\n");
-#endif
-
-		for ( int32_t i = 0 ; i < res.index ; ++i )
-		{
-			// Translate from indices to labels of the nearest neighbors
-			for ( int32_t j = 0; j < m_k; ++j )
-				// The first index in res[i] points to the test vector
-				train_lab[j] = m_train_labels.vector[ res[i][j+1].m_index ];
-
-			// Get the index of the 'nearest' class
-			int32_t out_idx = choose_class(classes, train_lab);
-			output->set_label(res[i][0].m_index, out_idx+m_min_label);
-		}
->>>>>>> 7f37a4d4
 
 #ifdef BENCHMARK_KNN
 		time(finish);
@@ -500,7 +448,6 @@
 				train_lab[j] = m_train_labels.vector[ 
 							res[i][j+1].m_index ];
 			}
-<<<<<<< HEAD
 
 			// Now we get the indices to the neighbors sorted by distance
 			CMath::qsort_index(dists, train_lab, m_k);
@@ -510,17 +457,6 @@
 			for (int32_t j=0; j<m_num_classes; j++)
 				classes[j]=0;
 
-=======
-
-			// Now we get the indices to the neighbors sorted by distance
-			CMath::qsort_index(dists, train_lab, m_k);
-
-			//compute histogram of class outputs of the first k nearest 
-			//neighbours
-			for (int32_t j=0; j<m_num_classes; j++)
-				classes[j]=0;
-
->>>>>>> 7f37a4d4
 			for (int32_t j=0; j<m_k; j++)
 			{
 				classes[train_lab[j]]++;
@@ -590,11 +526,6 @@
 	SG_UNREF(d_rhs);
 }
 
-<<<<<<< HEAD
-=======
-// TODO multiplier stuff not supported with cover tree because the
-// neighbors are not outputted in ascending order of distance
->>>>>>> 7f37a4d4
 int32_t CKNN::choose_class(float64_t* classes, int32_t* train_lab)
 {
 	memset(classes, 0, sizeof(float64_t)*m_num_classes);
