--- conflicted
+++ resolved
@@ -326,14 +326,9 @@
 		index[i] = i;
 	}
 
-<<<<<<< HEAD
-	CTime start_time;
-	while (iter < get_max_iterations() && !CSignal::cancel_computations())
-=======
 	auto pb = progress(range(10));
 	CTime start_time;
-	while (iter < max_iterations && !cancel_computation())
->>>>>>> 671ada06
+	while (iter < get_max_iterations() && !cancel_computation())
 	{
 		if (m_max_train_time > 0 &&
 		    start_time.cur_time_diff() > m_max_train_time)
@@ -410,15 +405,10 @@
 		}
 
 		iter++;
-<<<<<<< HEAD
-		float64_t gap = PGmax_new - PGmin_new;
-		SG_SABS_PROGRESS(
-		    gap, -CMath::log10(gap), -CMath::log10(1), -CMath::log10(eps), 6)
-=======
+
 		float64_t gap=PGmax_new - PGmin_new;
 		pb.print_absolute(
 		    gap, -CMath::log10(gap), -CMath::log10(1), -CMath::log10(eps));
->>>>>>> 671ada06
 
 		if (gap <= eps)
 		{
@@ -440,15 +430,9 @@
 			PGmin_old = -CMath::INFTY;
 	}
 
-<<<<<<< HEAD
-	SG_DONE()
-	SG_INFO("optimization finished, #iter = %d\n", iter)
-	if (iter >= get_max_iterations())
-=======
 	pb.complete_absolute();
 	SG_INFO("optimization finished, #iter = %d\n",iter)
-	if (iter >= max_iterations)
->>>>>>> 671ada06
+	if (iter >= get_max_iterations())
 	{
 		SG_WARNING(
 		    "reaching max number of iterations\nUsing -s 2 may be faster"
@@ -555,14 +539,9 @@
 		}
 	}
 
-<<<<<<< HEAD
-	CTime start_time;
-	while (iter < get_max_iterations() && !CSignal::cancel_computations())
-=======
 	auto pb = progress(range(10));
 	CTime start_time;
-	while (iter < max_iterations && !cancel_computation())
->>>>>>> 671ada06
+	while (iter < get_max_iterations() && !cancel_computation())
 	{
 		if (m_max_train_time > 0 &&
 		    start_time.cur_time_diff() > m_max_train_time)
@@ -783,15 +762,9 @@
 			Gmax_init = Gmax_new;
 		iter++;
 
-<<<<<<< HEAD
-		SG_SABS_PROGRESS(
-		    Gmax_new, -CMath::log10(Gmax_new), -CMath::log10(Gmax_init),
-		    -CMath::log10(eps * Gmax_init), 6);
-=======
 		pb.print_absolute(
 		    Gmax_new, -CMath::log10(Gmax_new), -CMath::log10(Gmax_init),
 		    -CMath::log10(eps * Gmax_init));
->>>>>>> 671ada06
 
 		if (Gmax_new <= eps * Gmax_init)
 		{
@@ -942,11 +915,7 @@
 
 	auto pb = progress(range(10));
 	CTime start_time;
-<<<<<<< HEAD
-	while (iter < get_max_iterations() && !CSignal::cancel_computations())
-=======
-	while (iter < max_iterations && !cancel_computation())
->>>>>>> 671ada06
+	while (iter < get_max_iterations() && !cancel_computation())
 	{
 		if (m_max_train_time > 0 &&
 		    start_time.cur_time_diff() > m_max_train_time)
@@ -1169,15 +1138,10 @@
 		if (iter == 0)
 			Gmax_init = Gmax_new;
 		iter++;
-<<<<<<< HEAD
-		SG_SABS_PROGRESS(
-		    Gmax_new, -CMath::log10(Gmax_new), -CMath::log10(Gmax_init),
-		    -CMath::log10(eps * Gmax_init), 6)
-=======
+
 		pb.print_absolute(
 		    Gmax_new, -CMath::log10(Gmax_new), -CMath::log10(Gmax_init),
 		    -CMath::log10(eps * Gmax_init));
->>>>>>> 671ada06
 
 		if (Gmax_new <= eps * Gmax_init)
 		{
@@ -1383,15 +1347,9 @@
 			Gmax_init = Gmax;
 		iter++;
 
-<<<<<<< HEAD
-		SG_SABS_PROGRESS(
-		    Gmax, -CMath::log10(Gmax), -CMath::log10(Gmax_init),
-		    -CMath::log10(eps * Gmax_init), 6)
-=======
 		pb.print_absolute(
 		    Gmax, -CMath::log10(Gmax), -CMath::log10(Gmax_init),
 		    -CMath::log10(eps * Gmax_init));
->>>>>>> 671ada06
 
 		if (Gmax < eps)
 			break;
@@ -1400,14 +1358,10 @@
 			innereps = CMath::max(innereps_min, 0.1 * innereps);
 	}
 
-<<<<<<< HEAD
-	SG_DONE()
-	SG_INFO("optimization finished, #iter = %d\n", iter)
-=======
 	pb.complete_absolute();
 	SG_INFO("optimization finished, #iter = %d\n",iter)
->>>>>>> 671ada06
-	if (iter >= max_iter)
+
+	if (iter >= get_max_iterations())
 		SG_WARNING("reaching max number of iterations\nUsing -s 0 may be "
 		           "faster (also see FAQ)\n\n")
 
