--- conflicted
+++ resolved
@@ -1,11 +1,7 @@
 {
  "metadata": {
   "name": "",
-<<<<<<< HEAD
-  "signature": "sha256:6393ef3746f39707e6035b8235c800ee8d8cdae81988b5c4816edeeeec4bc3af"
-=======
   "signature": "sha256:b260843b0fa32020bbbc330568c3c141b306f6b9f371d43bc346e5a0d840fb43"
->>>>>>> fec0e414
  },
  "nbformat": 3,
  "nbformat_minor": 0,
@@ -32,11 +28,7 @@
      "cell_type": "markdown",
      "metadata": {},
      "source": [
-<<<<<<< HEAD
-      "This notebook describes Shogun's framework for <a href=\"http://en.wikipedia.org/wiki/Statistical_hypothesis_testing\">statistical hypothesis testing</a>. We begin by giving a brief outline of the problem setting and then describe various implemented algorithms."
-=======
       "This notebook describes Shogun's framework for <a href=\"http://en.wikipedia.org/wiki/Statistical_hypothesis_testing\">statistical hypothesis testing</a>. We begin by giving a brief outline of the problem setting and then describe various implemented algorithms. All the algorithms discussed here are for <a href=\"http://en.wikipedia.org/wiki/Kernel_embedding_of_distributions#Kernel_two_sample_test\">Kernel two-sample testing</a> with Maximum Mean Discrepancy and are based on embedding probability distributions into <a href=\"http://en.wikipedia.org/wiki/Reproducing_kernel_Hilbert_space\">Reproducing Kernel Hilbert Spaces</a>( RKHS )."
->>>>>>> fec0e414
      ]
     },
     {
