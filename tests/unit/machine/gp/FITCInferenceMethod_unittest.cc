--- conflicted
+++ resolved
@@ -96,13 +96,8 @@
 		   mean, labels_train, liklihood, inducing_features_train);
 
 	float64_t ind_noise=1e-6*CMath::sq(sigma);
-<<<<<<< HEAD
-	inf->set_inducing_noise(ind_noise); 
+	inf->set_inducing_noise(ind_noise);
 	inf->set_compute_gradients(false);
-=======
-	inf->set_inducing_noise(ind_noise);
-
->>>>>>> 82faf98a
 	// comparison of posterior cholesky with result from GPML package:
 	// L =
 	// -0.326180   0.148601   0.405579  -0.683624   0.319057  -0.073608
@@ -208,13 +203,8 @@
 	inf->set_scale(2.5);
 
 	float64_t ind_noise=1e-6*CMath::sq(sigma);
-<<<<<<< HEAD
-	inf->set_inducing_noise(ind_noise); 
+	inf->set_inducing_noise(ind_noise);
 	inf->set_compute_gradients(false);
-=======
-	inf->set_inducing_noise(ind_noise);
-
->>>>>>> 82faf98a
 	// comparison of posterior cholesky with result from GPML package:
 	SGMatrix<float64_t> L=inf->get_cholesky();
 
@@ -283,13 +273,8 @@
 		   mean, labels_train, liklihood, inducing_features_train);
 
 	float64_t ind_noise=1e-6*CMath::sq(sigma);
-<<<<<<< HEAD
-	inf->set_inducing_noise(ind_noise); 
+	inf->set_inducing_noise(ind_noise);
 	inf->set_compute_gradients(false);
-=======
-	inf->set_inducing_noise(ind_noise);
-
->>>>>>> 82faf98a
 	// comparison of posterior alpha with result from GPML package:
 	// alpha =
 	//  0.40342
@@ -422,12 +407,8 @@
 		   mean, labels_train, liklihood, inducing_features_train);
 
 	float64_t ind_noise=1e-6*CMath::sq(sigma);
-<<<<<<< HEAD
-	inf->set_inducing_noise(ind_noise); 
+	inf->set_inducing_noise(ind_noise);
 	inf->set_compute_gradients(false);
-=======
-	inf->set_inducing_noise(ind_noise);
->>>>>>> 82faf98a
 
 	// comparison of posterior negative marginal likelihood with
 	// result from GPML package:
